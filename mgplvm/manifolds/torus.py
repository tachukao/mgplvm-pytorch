--- conflicted
+++ resolved
@@ -9,13 +9,7 @@
 
 
 class Torus(Manifold):
-<<<<<<< HEAD
-    def __init__(self,
-                 m: int,
-                 d: int,
-                 mu: Optional[np.ndarray] = None,
-                 initialization: Optional[str] = 'random',
-                 Y: Optional[np.ndarray] = None):
+    def __init__(self, m: int, d: int):
         """
         Parameters
         ----------
@@ -23,26 +17,11 @@
             number of conditions/timepoints
         d : int
             latent dimensionality
-        mu [optional] : np.ndarray
-            optional initialization of variational means (m x d)
-        intialization [optional] : str
-            string to specify type of initialization ('random'/'PCA')
-        Y [optional] : np.ndarray
-            data used to initialize latents (n x m)
         """
-=======
-    def __init__(self, m: int, d: int):
->>>>>>> c5552c1f
         super().__init__(d)
         self.m = m
         self.d2 = d  # dimensionality of the group parameterization
 
-<<<<<<< HEAD
-        mu = self.initialize(initialization, m, d, Y) if mu is None else torch.tensor(mu)
-        self.mu = nn.Parameter(data=mu, requires_grad=True)
-
-=======
->>>>>>> c5552c1f
         # per condition
         self.lprior_const = torch.tensor(-self.d * np.log(2 * np.pi))
 
